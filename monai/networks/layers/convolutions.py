--- conflicted
+++ resolved
@@ -1,6 +1,3 @@
-<<<<<<< HEAD
-=======
-
 # Copyright 2020 MONAI Consortium
 # Licensed under the Apache License, Version 2.0 (the "License");
 # you may not use this file except in compliance with the License.
@@ -12,9 +9,6 @@
 # See the License for the specific language governing permissions and
 # limitations under the License.
 
-
-import torch.nn as nn
->>>>>>> c49febdd
 import numpy as np
 import torch.nn as nn
 
